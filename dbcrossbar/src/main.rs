--- conflicted
+++ resolved
@@ -39,14 +39,8 @@
     // Set up `slog`-based structured logging for our async code, because we
     // need to be able to untangle very complicated logs from many parallel
     // async tasks.
-<<<<<<< HEAD
     let base_drain = opt.log_format.create_drain();
     let filtered = slog_envlogger::new(base_drain);
-=======
-    let decorator = slog_term::PlainDecorator::new(std::io::stderr());
-    let formatted = slog_term::CompactFormat::new(decorator).build().fuse();
-    let filtered = slog_envlogger::new(formatted);
->>>>>>> 5f5effc1
     let drain = slog_async::Async::new(filtered)
         .chan_size(64)
         // This may slow down application performance, even when `RUST_LOG` is
